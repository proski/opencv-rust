[package]
name = "opencv-binding-generator"
description = "Binding generator for opencv crate"
repository = "https://github.com/twistedfall/opencv-rust"
version = "0.19.0"
license = "MIT"
authors = ["Pro <twisted.fall@gmail.com>"]
edition = "2018"

[lib]

[dependencies]
<<<<<<< HEAD
clang = {version = "0.24", features = ["clang_6_0"]}
clang-sys = {version = "1.0", features = ["clang_6_0"]}
=======
clang = {version = "1.0", features = ["clang_6_0"]}
clang-sys = {version = "0.29", features = ["clang_6_0"]}
>>>>>>> 1b0716f7
dunce = "1.0"
maplit = "1.0"
once_cell = "1.0"
percent-encoding = "2.0"
regex = "1.0"<|MERGE_RESOLUTION|>--- conflicted
+++ resolved
@@ -10,13 +10,8 @@
 [lib]
 
 [dependencies]
-<<<<<<< HEAD
-clang = {version = "0.24", features = ["clang_6_0"]}
+clang = {version = "1.0", features = ["clang_6_0"]}
 clang-sys = {version = "1.0", features = ["clang_6_0"]}
-=======
-clang = {version = "1.0", features = ["clang_6_0"]}
-clang-sys = {version = "0.29", features = ["clang_6_0"]}
->>>>>>> 1b0716f7
 dunce = "1.0"
 maplit = "1.0"
 once_cell = "1.0"
